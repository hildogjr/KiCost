.. :changelog:

History
-------

0.1.47 (2018-07-??)
______________________

* Fixed Digikey distributor module logger problem raise on refacture.
<<<<<<< HEAD
* Added convert to ODS option if recognized LibreOffice in the system.
* Others GUI controls improvements.
=======
* Added GUI compatibility with wxPython 3.x.x.
>>>>>>> 3cc8e108


0.1.46 (2018-07-04)
______________________

* Fixed some Python 2 incompatibility of the GUI and Altium module.
* Fixed the tqdm print channel. Now the process bar is kept at the end.
* Fixed the output messages when used the GUI.
* Fixed GUI problem caused by distributors re-factore and other UI improvements.
* More improvements on scrape classes.
* Now TME ajax post scrape method repect the ``fake_browser``.


0.1.45 (2018-06-12)
______________________

* Changed Farnell link and table result format.
* Fixed TME ``fake_browser`` migration.
* Re-factored the distributors modules to class kind and improved the scrape sequence to decrease probability of ban.
* Fixed the multi-threading configuration.
* Fixed Mac-OS hang when parallel scraping.


0.1.44 (2018-05-28)
______________________

* Fixed ``logging`` messages when using ``tqdm`` (process bar) for sequential scrape, missing fix for multithreads scrape.
* Improve the ``spreadsheet.py`` to a lighter file when use just one distributor.
* Improved log messages to better community debug.
* Add Upverter CSV compatibility.
* Fixed Mouser "quote price" exception in the price tiers.
* Fixed wxPython exception import.
* Use the datasheet link information from KiCad and other EDAs, given by 'datasheet' field.
* Now automatically merge 'description' and other fields to create the groups.
* GUI save last position and size and others improvements.
* Display additional information from the web page distributors and use as comment in the ``cat#`` column (just implemented on DigiKey yet).
* Now is possible to specify country/currency to be priorized on the distributors scrapes (just implemented on DigiKey yet).
* Minor improvements.


0.1.43 (2018-03-15)
______________________

* Fixed RS scrape module.
* Added ``--no_scrape`` option to create spreadsheets without information from distributor websites.
* Added ``--no_collapse`` option to prevent collapsing part references in the spreadsheet.
* Added ``--throttling_delay`` option to add delay between accesses to distributor websites. 
* Added ``--show_eda_list`` option to display the list of EDA tools supported by KiCost.
* Added capability to read multiple BOM files and merge them into the spreadsheet.
* Added ``--group_fields`` option to ignore differences in fields of the components and group them.
* Fixed the not ungrouping issue when ``manf#`` equal ``None``.
* CSV now accepts files from Proteus and Eagle EDA tools.
* Cleared up unused Python imports and better placed functions into files (spreadsheet creation files are now in ``spreadsheet.py``).
* Added a KiCost stamp version at the end of the spreadsheet and file information in the beginning, if they are not inside it.
* Fixed issues related to user visualization in the spreadsheet (added gray formatted conditioning and the "exclude desc and manf columns").
* Added "user errors" and software scape in the case of not recognized references characters given the message of how to solve.
* Support for multiple quantity for a single manufacture code (before just worked when using multiple/sub-parts).
* Fixed the Altium EDA module.
* Created a graphical user interface based on wxWidgets (the dependence is asked to be installed at the first use).
* Added the ``--user`` option allow to use just ``kicost --user -i %file`` and others parameters will be got by the last configuration in the graphical interface (that save the user configurations).
* Added automatic recognition of the files of each EDA tool (for the graphical interface).


0.1.42 (2017-12-07)
______________________

* Processing of CSV files containing part information is now supported.
* Added ``show_dist_list`` option to display the list of distributors from which part cost data is available.
* Added capability to process multiple XML and CSV files. 


0.1.41 (2017-11-16)
______________________

* Fixed exception caused by missing 'href' key in product links extracted by TME module.


0.1.40 (2017-11-02)
______________________

* Fixed exceptions caused by .xml files without a title block or part library section.


0.1.39 (2017-10-10)
______________________

* Part number separator characters can now be escaped with backslashes in case they are actually part of part numbers.


0.1.38 (2017-10-09)
______________________

* Fixed webscrape retry error in TME distributor module.


0.1.37 (2017-10-09)
______________________

* A part manf# field can now contain multiple subpart numbers. Each part number can be
  assigned a multiplier to indicate the quantity of the subpart needed for each part.
* Unit price cells for parts now show complete Qty/Price table as a cell comment.
* Part quantity cells are now color-coded to indicate parts with insufficient availability.
* Part quantity cells are now color-coded to indicate parts for which insufficient quantity has been ordered.
* Project name, company, and date are now shown in the spreadsheet.
* New distributor can now be added just by creating a submodule in ``distributors``.
* Added distributor TME.
* Added ``--retries`` option to set the number of attempts at loading a distributor webpage.
* Fixed problem where "kicost:dnp" field was not recognized.


0.1.36 (2017-08-14)
______________________

* Parts may now be assigned to a variant by giving them a ``variant`` field.
* Parts may now be assigned to multiple variants.
* Parts may be designated as "do not populate" by giving them a ``DNP`` field.
* DNP parts or parts not in the current variant will not appear in the cost spreadsheet.


0.1.35 (2017-04-24)
______________________

* Fixed bug in scraping RS website when a part search results in a list of matches instead of a single product page.


0.1.34 (2017-03-31)
______________________

* Fixed crash caused by uninitialized array in Digikey webscraping module.
* Place any available scraped part info into spreadsheet even if part is not available from a distributor. 
* Removed unused imports from distributor modules.


0.1.33 (2017-02-23)
______________________

* Surround worksheet name with quotes in case it contains spreadsheet operators.
* Fixed extraction of product links from Farnell product tables.


0.1.32 (2017-02-14)
______________________

* Added options for including or excluding distributors.
* Updated web scrapers for various distributors.
* Added more debugging/logger statements.
* Updated some of the package requirements.


0.1.31 (2016-11-14)
______________________

* Giacinto Luigi Cerone added support for distributors Farnell and RS. 


0.1.30 (2016-11-07)
______________________

* Manufacturer's part number field can now be labeled as 'manf#', 'mpn', 'pn', '#', etc. (See documentation.)
* Manufacturer field can now be labeled as 'manf' or 'manufacturer'.
* Distributor part number fields can now be labeled as 'digikey#', 'digikeypn', digikey_pn', 'digikey-pn', etc. 


0.1.29 (2016-08-27)
______________________

* KiCost no longer fails if the <libparts>...</libparts> section is missing from the XML file.
* Documentation moved to Github Pages.


0.1.28 (2016-08-18)
______________________

* Fixed scraping of Digi-Key pages to correctly detect reeled parts and scrape alternate packaging options.


0.1.27 (2016-07-26)
______________________

* Fixed scraping of Digi-Key pages to correctly extract available quantity of parts.


0.1.26 (2016-07-25)
______________________

* Progress bar is explicitly deleted to prevent an error from occurring when the program terminates.


0.1.25 (2016-06-12)
______________________

* Contents of "Desc" field in component/library were being ignored when generating spreadsheet.


0.1.24 (2016-05-28)
______________________

* Fixed part scraping from Newark website.


0.1.23 (2016-04-12)
______________________

* Added progress bar.
* Added quiet option to suppress warning messages.
* 'manf#' and 'manf' fields are now both propagated to similar parts.


0.1.22 (2016-04-08)
______________________

* Extra part data can now be shown in the global data section of the spreadsheet
  by using the new ``--fields`` command-line option. This commit implements 
  issue #8.


0.1.21 (2016-03-20)
______________________

* Parts with valid Digi-Key web pages were not appearing in the spreadsheet
  because they had strange quantity listings (e.g., input fields or 'call for
  quantities'. This commit fixes #36.


0.1.20 (2016-03-20)
______________________

* Prices of $0.00 were appearing in the spreadsheet for parts that were
  listed but not stocked. Parts having no pricing list no longer list a price
  in the sheet.
* Parts with short manf. numbers (e.g. 5010) were not found correctly in the
  distributor websites. The manufacturer name was added to the search string
  to increase the probability of the search finding the correct part.


0.1.19 (2016-02-12)
______________________

* Local parts weren't showing up in spreadsheet because of previous fix to
  omit parts that had no quantity field (non-stocked; not even 0). Fixed.


0.1.18 (2016-02-10)
______________________

* Made change to adapt to change in Digi-Key's part quantity field of their webpages.
* Omit parts from the spreadsheet that are listed but not stocked at a distributor.


0.1.17 (2016-02-09)
______________________

* Made changes to adapt to changes in Digi-Key's webpage format.


0.1.16 (2016-01-26)
______________________

* Added ``--variant`` command-line option for costing different variants of a single schematic.
* Added ``--num_processes`` command-line option for setting the number of parallel 
  processes used to scrape part data from the distributor web sites.
* Added ``--ignore_fields`` command-line option for ignoring benign fields that might
  prevent identical parts from being grouped together.


0.1.15 (2016-01-10)
______________________

* Fixed exception caused when indexing with 'manf#' on components that didn't
  have that field defined.
* Replaced custom debug_print() with logging module.


0.1.14 (2015-12-31)
______________________

* When scraping a Digi-Key product list page, use both the manfufacturer's AND 
  Digi-Key's number to select the closest match to the part number.


0.1.13 (2015-12-29)
______________________

* 'kicost:' can be prepended to schematic field labels to distinguish them from other app fields.
* Custom prices and documentation links can now be added to parts in the schematic.
* Web-scraping for part data is sped up using parallel processes.

0.1.12 (2015-12-03)
______________________

* Following the IP address mouser with redirect you to the nearest locale match, 
  so the price will be in Euro if you are in Europe and the price decimal can be a comma.

0.1.11 (2015-12-02)
______________________

* Changed BOARD_COST field to UNIT_COST.
* Changed formatting of UNIT_COST field to make use monetary units.
* Changed format of debug messages.

0.1.10 (2015-10-08)
______________________

* Pushed lxml requirement back to 3.3.3 so linux mint would have fewer problems trying to install.

0.1.9 (2015-09-26)
______________________

* Fixed exception caused by Digi-Key part with 'call' as an entry in a part's price list.
* Fixed extraction of part quantities in Mouser web pages.
* Added randomly-selected user-agent strings so sites might be less likely to block scraping.
* Added ghost.py code for getting around Javascript challenge pages (currently inactive).

0.1.8 (2015-09-17)
______________________

* Added missing requirements for future and lxml packages.

0.1.7 (2015-08-26)
______________________

* KiCost now runs under both Python 2.7.6 and 3.4.

0.1.6 (2015-08-26)
______________________

* Mouser changed their HTML page format, so I changed their web scraper.

0.1.5 (2015-07-25)
______________________

* Corrected entrypoint in ``__main__.py``.

0.1.4 (2015-07-09)
______________________

* Added conditional formatting to indicate which distributor had the best price for a particular part.
* Fixed calc of min unit price so it wouldn't be affected if part rows were sorted.

0.1.3 (2015-07-07)
______________________

* Added global part columns that show minimum unit and extended prices for all parts across all distributors.

0.1.2 (2015-07-04)
______________________

* Refactoring.
* To reduce the effort in adding manufacturer's part numbers to a schematic, one will now be assigned to a part if:

  #. It doesn't have one.
  #. It is identical to another part or parts which do have a manf. part number.
  #. There are no other identical parts with a different manf. part number than the ones in item #2.

0.1.1 (2015-07-02)
______________________

* Fixed delimiter for Mouser online order cut-and-paste.

0.1.0 (2015-06-30)
______________________

* First release on PyPI.
<|MERGE_RESOLUTION|>--- conflicted
+++ resolved
@@ -1,378 +1,375 @@
-.. :changelog:
-
-History
--------
-
-0.1.47 (2018-07-??)
-______________________
-
-* Fixed Digikey distributor module logger problem raise on refacture.
-<<<<<<< HEAD
-* Added convert to ODS option if recognized LibreOffice in the system.
-* Others GUI controls improvements.
-=======
-* Added GUI compatibility with wxPython 3.x.x.
->>>>>>> 3cc8e108
-
-
-0.1.46 (2018-07-04)
-______________________
-
-* Fixed some Python 2 incompatibility of the GUI and Altium module.
-* Fixed the tqdm print channel. Now the process bar is kept at the end.
-* Fixed the output messages when used the GUI.
-* Fixed GUI problem caused by distributors re-factore and other UI improvements.
-* More improvements on scrape classes.
-* Now TME ajax post scrape method repect the ``fake_browser``.
-
-
-0.1.45 (2018-06-12)
-______________________
-
-* Changed Farnell link and table result format.
-* Fixed TME ``fake_browser`` migration.
-* Re-factored the distributors modules to class kind and improved the scrape sequence to decrease probability of ban.
-* Fixed the multi-threading configuration.
-* Fixed Mac-OS hang when parallel scraping.
-
-
-0.1.44 (2018-05-28)
-______________________
-
-* Fixed ``logging`` messages when using ``tqdm`` (process bar) for sequential scrape, missing fix for multithreads scrape.
-* Improve the ``spreadsheet.py`` to a lighter file when use just one distributor.
-* Improved log messages to better community debug.
-* Add Upverter CSV compatibility.
-* Fixed Mouser "quote price" exception in the price tiers.
-* Fixed wxPython exception import.
-* Use the datasheet link information from KiCad and other EDAs, given by 'datasheet' field.
-* Now automatically merge 'description' and other fields to create the groups.
-* GUI save last position and size and others improvements.
-* Display additional information from the web page distributors and use as comment in the ``cat#`` column (just implemented on DigiKey yet).
-* Now is possible to specify country/currency to be priorized on the distributors scrapes (just implemented on DigiKey yet).
-* Minor improvements.
-
-
-0.1.43 (2018-03-15)
-______________________
-
-* Fixed RS scrape module.
-* Added ``--no_scrape`` option to create spreadsheets without information from distributor websites.
-* Added ``--no_collapse`` option to prevent collapsing part references in the spreadsheet.
-* Added ``--throttling_delay`` option to add delay between accesses to distributor websites. 
-* Added ``--show_eda_list`` option to display the list of EDA tools supported by KiCost.
-* Added capability to read multiple BOM files and merge them into the spreadsheet.
-* Added ``--group_fields`` option to ignore differences in fields of the components and group them.
-* Fixed the not ungrouping issue when ``manf#`` equal ``None``.
-* CSV now accepts files from Proteus and Eagle EDA tools.
-* Cleared up unused Python imports and better placed functions into files (spreadsheet creation files are now in ``spreadsheet.py``).
-* Added a KiCost stamp version at the end of the spreadsheet and file information in the beginning, if they are not inside it.
-* Fixed issues related to user visualization in the spreadsheet (added gray formatted conditioning and the "exclude desc and manf columns").
-* Added "user errors" and software scape in the case of not recognized references characters given the message of how to solve.
-* Support for multiple quantity for a single manufacture code (before just worked when using multiple/sub-parts).
-* Fixed the Altium EDA module.
-* Created a graphical user interface based on wxWidgets (the dependence is asked to be installed at the first use).
-* Added the ``--user`` option allow to use just ``kicost --user -i %file`` and others parameters will be got by the last configuration in the graphical interface (that save the user configurations).
-* Added automatic recognition of the files of each EDA tool (for the graphical interface).
-
-
-0.1.42 (2017-12-07)
-______________________
-
-* Processing of CSV files containing part information is now supported.
-* Added ``show_dist_list`` option to display the list of distributors from which part cost data is available.
-* Added capability to process multiple XML and CSV files. 
-
-
-0.1.41 (2017-11-16)
-______________________
-
-* Fixed exception caused by missing 'href' key in product links extracted by TME module.
-
-
-0.1.40 (2017-11-02)
-______________________
-
-* Fixed exceptions caused by .xml files without a title block or part library section.
-
-
-0.1.39 (2017-10-10)
-______________________
-
-* Part number separator characters can now be escaped with backslashes in case they are actually part of part numbers.
-
-
-0.1.38 (2017-10-09)
-______________________
-
-* Fixed webscrape retry error in TME distributor module.
-
-
-0.1.37 (2017-10-09)
-______________________
-
-* A part manf# field can now contain multiple subpart numbers. Each part number can be
-  assigned a multiplier to indicate the quantity of the subpart needed for each part.
-* Unit price cells for parts now show complete Qty/Price table as a cell comment.
-* Part quantity cells are now color-coded to indicate parts with insufficient availability.
-* Part quantity cells are now color-coded to indicate parts for which insufficient quantity has been ordered.
-* Project name, company, and date are now shown in the spreadsheet.
-* New distributor can now be added just by creating a submodule in ``distributors``.
-* Added distributor TME.
-* Added ``--retries`` option to set the number of attempts at loading a distributor webpage.
-* Fixed problem where "kicost:dnp" field was not recognized.
-
-
-0.1.36 (2017-08-14)
-______________________
-
-* Parts may now be assigned to a variant by giving them a ``variant`` field.
-* Parts may now be assigned to multiple variants.
-* Parts may be designated as "do not populate" by giving them a ``DNP`` field.
-* DNP parts or parts not in the current variant will not appear in the cost spreadsheet.
-
-
-0.1.35 (2017-04-24)
-______________________
-
-* Fixed bug in scraping RS website when a part search results in a list of matches instead of a single product page.
-
-
-0.1.34 (2017-03-31)
-______________________
-
-* Fixed crash caused by uninitialized array in Digikey webscraping module.
-* Place any available scraped part info into spreadsheet even if part is not available from a distributor. 
-* Removed unused imports from distributor modules.
-
-
-0.1.33 (2017-02-23)
-______________________
-
-* Surround worksheet name with quotes in case it contains spreadsheet operators.
-* Fixed extraction of product links from Farnell product tables.
-
-
-0.1.32 (2017-02-14)
-______________________
-
-* Added options for including or excluding distributors.
-* Updated web scrapers for various distributors.
-* Added more debugging/logger statements.
-* Updated some of the package requirements.
-
-
-0.1.31 (2016-11-14)
-______________________
-
-* Giacinto Luigi Cerone added support for distributors Farnell and RS. 
-
-
-0.1.30 (2016-11-07)
-______________________
-
-* Manufacturer's part number field can now be labeled as 'manf#', 'mpn', 'pn', '#', etc. (See documentation.)
-* Manufacturer field can now be labeled as 'manf' or 'manufacturer'.
-* Distributor part number fields can now be labeled as 'digikey#', 'digikeypn', digikey_pn', 'digikey-pn', etc. 
-
-
-0.1.29 (2016-08-27)
-______________________
-
-* KiCost no longer fails if the <libparts>...</libparts> section is missing from the XML file.
-* Documentation moved to Github Pages.
-
-
-0.1.28 (2016-08-18)
-______________________
-
-* Fixed scraping of Digi-Key pages to correctly detect reeled parts and scrape alternate packaging options.
-
-
-0.1.27 (2016-07-26)
-______________________
-
-* Fixed scraping of Digi-Key pages to correctly extract available quantity of parts.
-
-
-0.1.26 (2016-07-25)
-______________________
-
-* Progress bar is explicitly deleted to prevent an error from occurring when the program terminates.
-
-
-0.1.25 (2016-06-12)
-______________________
-
-* Contents of "Desc" field in component/library were being ignored when generating spreadsheet.
-
-
-0.1.24 (2016-05-28)
-______________________
-
-* Fixed part scraping from Newark website.
-
-
-0.1.23 (2016-04-12)
-______________________
-
-* Added progress bar.
-* Added quiet option to suppress warning messages.
-* 'manf#' and 'manf' fields are now both propagated to similar parts.
-
-
-0.1.22 (2016-04-08)
-______________________
-
-* Extra part data can now be shown in the global data section of the spreadsheet
-  by using the new ``--fields`` command-line option. This commit implements 
-  issue #8.
-
-
-0.1.21 (2016-03-20)
-______________________
-
-* Parts with valid Digi-Key web pages were not appearing in the spreadsheet
-  because they had strange quantity listings (e.g., input fields or 'call for
-  quantities'. This commit fixes #36.
-
-
-0.1.20 (2016-03-20)
-______________________
-
-* Prices of $0.00 were appearing in the spreadsheet for parts that were
-  listed but not stocked. Parts having no pricing list no longer list a price
-  in the sheet.
-* Parts with short manf. numbers (e.g. 5010) were not found correctly in the
-  distributor websites. The manufacturer name was added to the search string
-  to increase the probability of the search finding the correct part.
-
-
-0.1.19 (2016-02-12)
-______________________
-
-* Local parts weren't showing up in spreadsheet because of previous fix to
-  omit parts that had no quantity field (non-stocked; not even 0). Fixed.
-
-
-0.1.18 (2016-02-10)
-______________________
-
-* Made change to adapt to change in Digi-Key's part quantity field of their webpages.
-* Omit parts from the spreadsheet that are listed but not stocked at a distributor.
-
-
-0.1.17 (2016-02-09)
-______________________
-
-* Made changes to adapt to changes in Digi-Key's webpage format.
-
-
-0.1.16 (2016-01-26)
-______________________
-
-* Added ``--variant`` command-line option for costing different variants of a single schematic.
-* Added ``--num_processes`` command-line option for setting the number of parallel 
-  processes used to scrape part data from the distributor web sites.
-* Added ``--ignore_fields`` command-line option for ignoring benign fields that might
-  prevent identical parts from being grouped together.
-
-
-0.1.15 (2016-01-10)
-______________________
-
-* Fixed exception caused when indexing with 'manf#' on components that didn't
-  have that field defined.
-* Replaced custom debug_print() with logging module.
-
-
-0.1.14 (2015-12-31)
-______________________
-
-* When scraping a Digi-Key product list page, use both the manfufacturer's AND 
-  Digi-Key's number to select the closest match to the part number.
-
-
-0.1.13 (2015-12-29)
-______________________
-
-* 'kicost:' can be prepended to schematic field labels to distinguish them from other app fields.
-* Custom prices and documentation links can now be added to parts in the schematic.
-* Web-scraping for part data is sped up using parallel processes.
-
-0.1.12 (2015-12-03)
-______________________
-
-* Following the IP address mouser with redirect you to the nearest locale match, 
-  so the price will be in Euro if you are in Europe and the price decimal can be a comma.
-
-0.1.11 (2015-12-02)
-______________________
-
-* Changed BOARD_COST field to UNIT_COST.
-* Changed formatting of UNIT_COST field to make use monetary units.
-* Changed format of debug messages.
-
-0.1.10 (2015-10-08)
-______________________
-
-* Pushed lxml requirement back to 3.3.3 so linux mint would have fewer problems trying to install.
-
-0.1.9 (2015-09-26)
-______________________
-
-* Fixed exception caused by Digi-Key part with 'call' as an entry in a part's price list.
-* Fixed extraction of part quantities in Mouser web pages.
-* Added randomly-selected user-agent strings so sites might be less likely to block scraping.
-* Added ghost.py code for getting around Javascript challenge pages (currently inactive).
-
-0.1.8 (2015-09-17)
-______________________
-
-* Added missing requirements for future and lxml packages.
-
-0.1.7 (2015-08-26)
-______________________
-
-* KiCost now runs under both Python 2.7.6 and 3.4.
-
-0.1.6 (2015-08-26)
-______________________
-
-* Mouser changed their HTML page format, so I changed their web scraper.
-
-0.1.5 (2015-07-25)
-______________________
-
-* Corrected entrypoint in ``__main__.py``.
-
-0.1.4 (2015-07-09)
-______________________
-
-* Added conditional formatting to indicate which distributor had the best price for a particular part.
-* Fixed calc of min unit price so it wouldn't be affected if part rows were sorted.
-
-0.1.3 (2015-07-07)
-______________________
-
-* Added global part columns that show minimum unit and extended prices for all parts across all distributors.
-
-0.1.2 (2015-07-04)
-______________________
-
-* Refactoring.
-* To reduce the effort in adding manufacturer's part numbers to a schematic, one will now be assigned to a part if:
-
-  #. It doesn't have one.
-  #. It is identical to another part or parts which do have a manf. part number.
-  #. There are no other identical parts with a different manf. part number than the ones in item #2.
-
-0.1.1 (2015-07-02)
-______________________
-
-* Fixed delimiter for Mouser online order cut-and-paste.
-
-0.1.0 (2015-06-30)
-______________________
-
-* First release on PyPI.
+.. :changelog:
+
+History
+-------
+
+0.1.47 (2018-07-??)
+______________________
+
+* Fixed Digikey distributor module logger problem raise on refacture.
+* Added GUI compatibility with wxPython 3.x.x.
+* Added convert to ODS option if recognized LibreOffice in the system.
+* Others GUI controls improvements.
+
+
+0.1.46 (2018-07-04)
+______________________
+
+* Fixed some Python 2 incompatibility of the GUI and Altium module.
+* Fixed the tqdm print channel. Now the process bar is kept at the end.
+* Fixed the output messages when used the GUI.
+* Fixed GUI problem caused by distributors re-factore and other UI improvements.
+* More improvements on scrape classes.
+* Now TME ajax post scrape method repect the ``fake_browser``.
+
+
+0.1.45 (2018-06-12)
+______________________
+
+* Changed Farnell link and table result format.
+* Fixed TME ``fake_browser`` migration.
+* Re-factored the distributors modules to class kind and improved the scrape sequence to decrease probability of ban.
+* Fixed the multi-threading configuration.
+* Fixed Mac-OS hang when parallel scraping.
+
+
+0.1.44 (2018-05-28)
+______________________
+
+* Fixed ``logging`` messages when using ``tqdm`` (process bar) for sequential scrape, missing fix for multithreads scrape.
+* Improve the ``spreadsheet.py`` to a lighter file when use just one distributor.
+* Improved log messages to better community debug.
+* Add Upverter CSV compatibility.
+* Fixed Mouser "quote price" exception in the price tiers.
+* Fixed wxPython exception import.
+* Use the datasheet link information from KiCad and other EDAs, given by 'datasheet' field.
+* Now automatically merge 'description' and other fields to create the groups.
+* GUI save last position and size and others improvements.
+* Display additional information from the web page distributors and use as comment in the ``cat#`` column (just implemented on DigiKey yet).
+* Now is possible to specify country/currency to be priorized on the distributors scrapes (just implemented on DigiKey yet).
+* Minor improvements.
+
+
+0.1.43 (2018-03-15)
+______________________
+
+* Fixed RS scrape module.
+* Added ``--no_scrape`` option to create spreadsheets without information from distributor websites.
+* Added ``--no_collapse`` option to prevent collapsing part references in the spreadsheet.
+* Added ``--throttling_delay`` option to add delay between accesses to distributor websites. 
+* Added ``--show_eda_list`` option to display the list of EDA tools supported by KiCost.
+* Added capability to read multiple BOM files and merge them into the spreadsheet.
+* Added ``--group_fields`` option to ignore differences in fields of the components and group them.
+* Fixed the not ungrouping issue when ``manf#`` equal ``None``.
+* CSV now accepts files from Proteus and Eagle EDA tools.
+* Cleared up unused Python imports and better placed functions into files (spreadsheet creation files are now in ``spreadsheet.py``).
+* Added a KiCost stamp version at the end of the spreadsheet and file information in the beginning, if they are not inside it.
+* Fixed issues related to user visualization in the spreadsheet (added gray formatted conditioning and the "exclude desc and manf columns").
+* Added "user errors" and software scape in the case of not recognized references characters given the message of how to solve.
+* Support for multiple quantity for a single manufacture code (before just worked when using multiple/sub-parts).
+* Fixed the Altium EDA module.
+* Created a graphical user interface based on wxWidgets (the dependence is asked to be installed at the first use).
+* Added the ``--user`` option allow to use just ``kicost --user -i %file`` and others parameters will be got by the last configuration in the graphical interface (that save the user configurations).
+* Added automatic recognition of the files of each EDA tool (for the graphical interface).
+
+
+0.1.42 (2017-12-07)
+______________________
+
+* Processing of CSV files containing part information is now supported.
+* Added ``show_dist_list`` option to display the list of distributors from which part cost data is available.
+* Added capability to process multiple XML and CSV files. 
+
+
+0.1.41 (2017-11-16)
+______________________
+
+* Fixed exception caused by missing 'href' key in product links extracted by TME module.
+
+
+0.1.40 (2017-11-02)
+______________________
+
+* Fixed exceptions caused by .xml files without a title block or part library section.
+
+
+0.1.39 (2017-10-10)
+______________________
+
+* Part number separator characters can now be escaped with backslashes in case they are actually part of part numbers.
+
+
+0.1.38 (2017-10-09)
+______________________
+
+* Fixed webscrape retry error in TME distributor module.
+
+
+0.1.37 (2017-10-09)
+______________________
+
+* A part manf# field can now contain multiple subpart numbers. Each part number can be
+  assigned a multiplier to indicate the quantity of the subpart needed for each part.
+* Unit price cells for parts now show complete Qty/Price table as a cell comment.
+* Part quantity cells are now color-coded to indicate parts with insufficient availability.
+* Part quantity cells are now color-coded to indicate parts for which insufficient quantity has been ordered.
+* Project name, company, and date are now shown in the spreadsheet.
+* New distributor can now be added just by creating a submodule in ``distributors``.
+* Added distributor TME.
+* Added ``--retries`` option to set the number of attempts at loading a distributor webpage.
+* Fixed problem where "kicost:dnp" field was not recognized.
+
+
+0.1.36 (2017-08-14)
+______________________
+
+* Parts may now be assigned to a variant by giving them a ``variant`` field.
+* Parts may now be assigned to multiple variants.
+* Parts may be designated as "do not populate" by giving them a ``DNP`` field.
+* DNP parts or parts not in the current variant will not appear in the cost spreadsheet.
+
+
+0.1.35 (2017-04-24)
+______________________
+
+* Fixed bug in scraping RS website when a part search results in a list of matches instead of a single product page.
+
+
+0.1.34 (2017-03-31)
+______________________
+
+* Fixed crash caused by uninitialized array in Digikey webscraping module.
+* Place any available scraped part info into spreadsheet even if part is not available from a distributor. 
+* Removed unused imports from distributor modules.
+
+
+0.1.33 (2017-02-23)
+______________________
+
+* Surround worksheet name with quotes in case it contains spreadsheet operators.
+* Fixed extraction of product links from Farnell product tables.
+
+
+0.1.32 (2017-02-14)
+______________________
+
+* Added options for including or excluding distributors.
+* Updated web scrapers for various distributors.
+* Added more debugging/logger statements.
+* Updated some of the package requirements.
+
+
+0.1.31 (2016-11-14)
+______________________
+
+* Giacinto Luigi Cerone added support for distributors Farnell and RS. 
+
+
+0.1.30 (2016-11-07)
+______________________
+
+* Manufacturer's part number field can now be labeled as 'manf#', 'mpn', 'pn', '#', etc. (See documentation.)
+* Manufacturer field can now be labeled as 'manf' or 'manufacturer'.
+* Distributor part number fields can now be labeled as 'digikey#', 'digikeypn', digikey_pn', 'digikey-pn', etc. 
+
+
+0.1.29 (2016-08-27)
+______________________
+
+* KiCost no longer fails if the <libparts>...</libparts> section is missing from the XML file.
+* Documentation moved to Github Pages.
+
+
+0.1.28 (2016-08-18)
+______________________
+
+* Fixed scraping of Digi-Key pages to correctly detect reeled parts and scrape alternate packaging options.
+
+
+0.1.27 (2016-07-26)
+______________________
+
+* Fixed scraping of Digi-Key pages to correctly extract available quantity of parts.
+
+
+0.1.26 (2016-07-25)
+______________________
+
+* Progress bar is explicitly deleted to prevent an error from occurring when the program terminates.
+
+
+0.1.25 (2016-06-12)
+______________________
+
+* Contents of "Desc" field in component/library were being ignored when generating spreadsheet.
+
+
+0.1.24 (2016-05-28)
+______________________
+
+* Fixed part scraping from Newark website.
+
+
+0.1.23 (2016-04-12)
+______________________
+
+* Added progress bar.
+* Added quiet option to suppress warning messages.
+* 'manf#' and 'manf' fields are now both propagated to similar parts.
+
+
+0.1.22 (2016-04-08)
+______________________
+
+* Extra part data can now be shown in the global data section of the spreadsheet
+  by using the new ``--fields`` command-line option. This commit implements 
+  issue #8.
+
+
+0.1.21 (2016-03-20)
+______________________
+
+* Parts with valid Digi-Key web pages were not appearing in the spreadsheet
+  because they had strange quantity listings (e.g., input fields or 'call for
+  quantities'. This commit fixes #36.
+
+
+0.1.20 (2016-03-20)
+______________________
+
+* Prices of $0.00 were appearing in the spreadsheet for parts that were
+  listed but not stocked. Parts having no pricing list no longer list a price
+  in the sheet.
+* Parts with short manf. numbers (e.g. 5010) were not found correctly in the
+  distributor websites. The manufacturer name was added to the search string
+  to increase the probability of the search finding the correct part.
+
+
+0.1.19 (2016-02-12)
+______________________
+
+* Local parts weren't showing up in spreadsheet because of previous fix to
+  omit parts that had no quantity field (non-stocked; not even 0). Fixed.
+
+
+0.1.18 (2016-02-10)
+______________________
+
+* Made change to adapt to change in Digi-Key's part quantity field of their webpages.
+* Omit parts from the spreadsheet that are listed but not stocked at a distributor.
+
+
+0.1.17 (2016-02-09)
+______________________
+
+* Made changes to adapt to changes in Digi-Key's webpage format.
+
+
+0.1.16 (2016-01-26)
+______________________
+
+* Added ``--variant`` command-line option for costing different variants of a single schematic.
+* Added ``--num_processes`` command-line option for setting the number of parallel 
+  processes used to scrape part data from the distributor web sites.
+* Added ``--ignore_fields`` command-line option for ignoring benign fields that might
+  prevent identical parts from being grouped together.
+
+
+0.1.15 (2016-01-10)
+______________________
+
+* Fixed exception caused when indexing with 'manf#' on components that didn't
+  have that field defined.
+* Replaced custom debug_print() with logging module.
+
+
+0.1.14 (2015-12-31)
+______________________
+
+* When scraping a Digi-Key product list page, use both the manfufacturer's AND 
+  Digi-Key's number to select the closest match to the part number.
+
+
+0.1.13 (2015-12-29)
+______________________
+
+* 'kicost:' can be prepended to schematic field labels to distinguish them from other app fields.
+* Custom prices and documentation links can now be added to parts in the schematic.
+* Web-scraping for part data is sped up using parallel processes.
+
+0.1.12 (2015-12-03)
+______________________
+
+* Following the IP address mouser with redirect you to the nearest locale match, 
+  so the price will be in Euro if you are in Europe and the price decimal can be a comma.
+
+0.1.11 (2015-12-02)
+______________________
+
+* Changed BOARD_COST field to UNIT_COST.
+* Changed formatting of UNIT_COST field to make use monetary units.
+* Changed format of debug messages.
+
+0.1.10 (2015-10-08)
+______________________
+
+* Pushed lxml requirement back to 3.3.3 so linux mint would have fewer problems trying to install.
+
+0.1.9 (2015-09-26)
+______________________
+
+* Fixed exception caused by Digi-Key part with 'call' as an entry in a part's price list.
+* Fixed extraction of part quantities in Mouser web pages.
+* Added randomly-selected user-agent strings so sites might be less likely to block scraping.
+* Added ghost.py code for getting around Javascript challenge pages (currently inactive).
+
+0.1.8 (2015-09-17)
+______________________
+
+* Added missing requirements for future and lxml packages.
+
+0.1.7 (2015-08-26)
+______________________
+
+* KiCost now runs under both Python 2.7.6 and 3.4.
+
+0.1.6 (2015-08-26)
+______________________
+
+* Mouser changed their HTML page format, so I changed their web scraper.
+
+0.1.5 (2015-07-25)
+______________________
+
+* Corrected entrypoint in ``__main__.py``.
+
+0.1.4 (2015-07-09)
+______________________
+
+* Added conditional formatting to indicate which distributor had the best price for a particular part.
+* Fixed calc of min unit price so it wouldn't be affected if part rows were sorted.
+
+0.1.3 (2015-07-07)
+______________________
+
+* Added global part columns that show minimum unit and extended prices for all parts across all distributors.
+
+0.1.2 (2015-07-04)
+______________________
+
+* Refactoring.
+* To reduce the effort in adding manufacturer's part numbers to a schematic, one will now be assigned to a part if:
+
+  #. It doesn't have one.
+  #. It is identical to another part or parts which do have a manf. part number.
+  #. There are no other identical parts with a different manf. part number than the ones in item #2.
+
+0.1.1 (2015-07-02)
+______________________
+
+* Fixed delimiter for Mouser online order cut-and-paste.
+
+0.1.0 (2015-06-30)
+______________________
+
+* First release on PyPI.