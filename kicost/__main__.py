--- conflicted
+++ resolved
@@ -1,223 +1,218 @@
-# MIT license
-#
-# Copyright (C) 2018 by XESS Corporation / Hildo G Jr
-#
-# Permission is hereby granted, free of charge, to any person obtaining a copy
-# of this software and associated documentation files (the "Software"), to deal
-# in the Software without restriction, including without limitation the rights
-# to use, copy, modify, merge, publish, distribute, sublicense, and/or sell
-# copies of the Software, and to permit persons to whom the Software is
-# furnished to do so, subject to the following conditions:
-#
-# The above copyright notice and this permission notice shall be included in
-# all copies or substantial portions of the Software.
-#
-# THE SOFTWARE IS PROVIDED "AS IS", WITHOUT WARRANTY OF ANY KIND, EXPRESS OR
-# IMPLIED, INCLUDING BUT NOT LIMITED TO THE WARRANTIES OF MERCHANTABILITY,
-# FITNESS FOR A PARTICULAR PURPOSE AND NONINFRINGEMENT. IN NO EVENT SHALL THE
-# AUTHORS OR COPYRIGHT HOLDERS BE LIABLE FOR ANY CLAIM, DAMAGES OR OTHER
-# LIABILITY, WHETHER IN AN ACTION OF CONTRACT, TORT OR OTHERWISE, ARISING FROM,
-# OUT OF OR IN CONNECTION WITH THE SOFTWARE OR THE USE OR OTHER DEALINGS IN
-# THE SOFTWARE.
-
-# Inserted by Pasteurize tool.
-from __future__ import print_function
-from __future__ import unicode_literals
-from __future__ import division
-from __future__ import absolute_import
-from builtins import open
-from future import standard_library
-standard_library.install_aliases()
-
-import argparse as ap # Command argument parser.
-import os
-import sys
-import logging
-import time
-import inspect # To get the internal module and informations of a module/class.
-from .kicost import * # kicost core functions.
-from .kicost_gui import * # User guide.
-from . import __version__ # Version control by @xesscorp.
-
-NUM_PROCESSES = 30  # Maximum number of parallel web-scraping processes..
-HTML_RESPONSE_RETRIES = 2 # Number of attempts to retrieve part data from a website.
-
-logger = logging.getLogger('kicost')
-
-###############################################################################
-# Command-line interface.
-###############################################################################
-
-def main():
-
-    parser = ap.ArgumentParser(
-        description='Build cost spreadsheet for a KiCAD project.')
-    parser.add_argument('-v', '--version',
-                        action='version',
-                        version='KiCost ' + __version__)
-    parser.add_argument('-i', '--input',
-                        nargs='+',
-                        type=str,
-                        metavar='file.xml',
-                        help='One or more schematic BOM XML files.')
-    parser.add_argument('-o', '--output',
-                        nargs='?',
-                        type=str,
-                        metavar='file.xlsx',
-                        help='Generated cost spreadsheet.')
-    parser.add_argument('-f', '--fields',
-                        nargs='+',
-                        type=str,
-                        default=[],
-                        metavar='name',
-                        help='''Specify the names of additional part fields to 
-                            extract and insert in the global data section of 
-                            the spreadsheet.''')
-    parser.add_argument('-var', '--variant',
-                        nargs='+',
-                        type=str,
-                        default=' ', # Default variant is a space.
-                        help='schematic variant name filter.')
-    parser.add_argument('-w', '--overwrite',
-                        action='store_true',
-                        help='Allow overwriting of an existing spreadsheet.')
-    parser.add_argument('-s', '--serial',
-                        action='store_true',
-                        help='Do web scraping of part data using a single process.')
-    parser.add_argument('-q', '--quiet',
-                        action='store_true',
-                        help='Enable quiet mode with no warnings.')
-    parser.add_argument('-np', '--num_processes',
-                        nargs='?',
-                        type=int,
-                        default=NUM_PROCESSES,
-                        const=NUM_PROCESSES,
-                        metavar='NUM_PROCESSES',
-                        help='''Set the number of parallel 
-                            processes used for web scraping part data.''')
-    parser.add_argument('-ign', '--ignore_fields',
-                        nargs='+',
-                        default=[],
-                        help='Declare part fields to ignore when grouping parts.',
-                        metavar='name',
-                        type=str)
-    parser.add_argument('-d', '--debug',
-                        nargs='?',
-                        type=int,
-                        default=None,
-                        metavar='LEVEL',
-                        help='Print debugging info. (Larger LEVEL means more info.)')
-    parser.add_argument('-eda', '--eda_tool', choices=['kicad', 'altium', 'csv'],
-                        nargs='+',
-                        default='kicad',
-                        help='Choose EDA tool from which the XML BOM file originated, or use csv for .CSV files.')
-    parser.add_argument('--show_dist_list',
-                        action='store_true',
-                        help='Show list of distributors that can be scraped for cost data, then exit.')
-    parser.add_argument('--show_eda_list',
-                        action='store_true',
-                        help='Show list of eda softwares that KiCost can read, then exit.')
-    parser.add_argument('-e', '--exclude',
-                        nargs='+', type=str, default='',
-                        metavar = 'dist',
-                        help='Excludes the given distributor(s) from the scraping process.')
-    parser.add_argument('--include',
-                        nargs='+', type=str, default='',
-                        metavar = 'dist',
-                        help='Includes only the given distributor(s) in the scraping process.')
-    parser.add_argument('-rt', '--retries',
-                        nargs='?',
-                        type=int,
-                        default=HTML_RESPONSE_RETRIES,
-                        metavar = 'num_retries',
-                        help='Specify the number of attempts to retrieve part data from a website.')
-
-
-    args = parser.parse_args()
-
-    # Set up logging.
-    if args.debug is not None:
-        log_level = logging.DEBUG + 1 - args.debug
-    elif args.quiet is True:
-        log_level = logging.ERROR
-    else:
-        log_level = logging.WARNING
-    handler = logging.StreamHandler(sys.stdout)
-    handler.setLevel(log_level)
-    logger.addHandler(handler)
-    logger.setLevel(log_level)
-
-    if args.show_dist_list:
-        print('Distributor list:', *sorted(list(distributors.keys())))
-        return
-    if args.show_eda_list:
-<<<<<<< HEAD
-        eda_names = [o[0] for o in inspect.getmembers(eda_tools_imports) if inspect.ismodule(o[1])]
-        print('EDA supported list:', eda_names)
-=======
-        print('EDA list:', *sorted(list(eda_tools.keys())))
->>>>>>> fa91f345
-        return
-
-    # Set up spreadsheet output file.
-    if args.output == None:
-        # If no output file is given...
-        if args.input != None:
-            # Send output to spreadsheet with name of input file.
-            if len(args.input)>1:
-                # Compose a name with the multiple BOM input file names,
-                # limiting to the first 5 caracheters of each name (avoid
-                # huge names). This is dynamic if the number of input
-                # files passed.
-                args.output = '-'.join( [ os.path.splitext(args.input[i][:max(int(20/len(args.input)),5)])[0] for i in range(len(args.input))] ) + '.xlsx'
-            else:
-                args.output = os.path.splitext(args.input[0])[0] + '.xlsx'
-        else:
-            # Send output to spreadsheet with name of this application.
-            args.output = os.path.splitext(sys.argv[0])[0] + '.xlsx'
-    else:
-        # Output file was given. Make sure it has spreadsheet extension.
-        args.output = os.path.splitext(args.output)[0] + '.xlsx'
-
-    # Handle case where output is going into an existing spreadsheet file.
-    if os.path.isfile(args.output):
-        if not args.overwrite:
-            logger.critical('''Output file {} already exists! Use the
-                --overwrite option to replace it.'''.format(args.output))
-            sys.exit(1)
-
-    # Set XML input source.
-    if args.input == None:
-        kicost_gui() # Use the user guide.
-        return
-    else:
-        # Otherwise get XML from the given file.
-        for i in range(len(args.input)):
-            # Set '.xml' as the default file extension, treating this exception
-            # allow (future) other files extension and formats.
-            if os.path.splitext(args.input[i])[1] == '':
-                args.input[i] += '.xml'
-            elif os.path.splitext(args.input[i])[1] == '.csv' or args.eda_tool[i] == 'csv' or args.eda_tool[i] == 'generic':
-                args.eda_tool = 'csv'
-            args.input[i] = open(args.input[i])
-
-    # Set number of processes to use for web scraping.
-    if args.serial:
-        num_processes = 1
-    else:
-        num_processes = args.num_processes
-
-    kicost(in_file=args.input, out_filename=args.output,
-        user_fields=args.fields, ignore_fields=args.ignore_fields, 
-        variant=args.variant, num_processes=num_processes, eda_tool_name=args.eda_tool,
-        exclude_dist_list=args.exclude, include_dist_list=args.include,
-        scrape_retries=args.retries)
-
-###############################################################################
-# Main entrypoint.
-###############################################################################
-if __name__ == '__main__':
-    start_time = time.time()
-    main()
-    logger = logging.getLogger('kicost')
-    logger.log(logging.DEBUG-2, 'Elapsed time: %f seconds', time.time() - start_time)
+# MIT license
+#
+# Copyright (C) 2018 by XESS Corporation / Hildo G Jr
+#
+# Permission is hereby granted, free of charge, to any person obtaining a copy
+# of this software and associated documentation files (the "Software"), to deal
+# in the Software without restriction, including without limitation the rights
+# to use, copy, modify, merge, publish, distribute, sublicense, and/or sell
+# copies of the Software, and to permit persons to whom the Software is
+# furnished to do so, subject to the following conditions:
+#
+# The above copyright notice and this permission notice shall be included in
+# all copies or substantial portions of the Software.
+#
+# THE SOFTWARE IS PROVIDED "AS IS", WITHOUT WARRANTY OF ANY KIND, EXPRESS OR
+# IMPLIED, INCLUDING BUT NOT LIMITED TO THE WARRANTIES OF MERCHANTABILITY,
+# FITNESS FOR A PARTICULAR PURPOSE AND NONINFRINGEMENT. IN NO EVENT SHALL THE
+# AUTHORS OR COPYRIGHT HOLDERS BE LIABLE FOR ANY CLAIM, DAMAGES OR OTHER
+# LIABILITY, WHETHER IN AN ACTION OF CONTRACT, TORT OR OTHERWISE, ARISING FROM,
+# OUT OF OR IN CONNECTION WITH THE SOFTWARE OR THE USE OR OTHER DEALINGS IN
+# THE SOFTWARE.
+
+# Inserted by Pasteurize tool.
+from __future__ import print_function
+from __future__ import unicode_literals
+from __future__ import division
+from __future__ import absolute_import
+from builtins import open
+from future import standard_library
+standard_library.install_aliases()
+
+import argparse as ap # Command argument parser.
+import os
+import sys
+import logging
+import time
+import inspect # To get the internal module and informations of a module/class.
+from .kicost import * # kicost core functions.
+from .kicost_gui import * # User guide.
+from . import __version__ # Version control by @xesscorp.
+
+NUM_PROCESSES = 30  # Maximum number of parallel web-scraping processes..
+HTML_RESPONSE_RETRIES = 2 # Number of attempts to retrieve part data from a website.
+
+logger = logging.getLogger('kicost')
+
+###############################################################################
+# Command-line interface.
+###############################################################################
+
+def main():
+
+    parser = ap.ArgumentParser(
+        description='Build cost spreadsheet for a KiCAD project.')
+    parser.add_argument('-v', '--version',
+                        action='version',
+                        version='KiCost ' + __version__)
+    parser.add_argument('-i', '--input',
+                        nargs='+',
+                        type=str,
+                        metavar='file.xml',
+                        help='One or more schematic BOM XML files.')
+    parser.add_argument('-o', '--output',
+                        nargs='?',
+                        type=str,
+                        metavar='file.xlsx',
+                        help='Generated cost spreadsheet.')
+    parser.add_argument('-f', '--fields',
+                        nargs='+',
+                        type=str,
+                        default=[],
+                        metavar='name',
+                        help='''Specify the names of additional part fields to 
+                            extract and insert in the global data section of 
+                            the spreadsheet.''')
+    parser.add_argument('-var', '--variant',
+                        nargs='+',
+                        type=str,
+                        default=' ', # Default variant is a space.
+                        help='schematic variant name filter.')
+    parser.add_argument('-w', '--overwrite',
+                        action='store_true',
+                        help='Allow overwriting of an existing spreadsheet.')
+    parser.add_argument('-s', '--serial',
+                        action='store_true',
+                        help='Do web scraping of part data using a single process.')
+    parser.add_argument('-q', '--quiet',
+                        action='store_true',
+                        help='Enable quiet mode with no warnings.')
+    parser.add_argument('-np', '--num_processes',
+                        nargs='?',
+                        type=int,
+                        default=NUM_PROCESSES,
+                        const=NUM_PROCESSES,
+                        metavar='NUM_PROCESSES',
+                        help='''Set the number of parallel 
+                            processes used for web scraping part data.''')
+    parser.add_argument('-ign', '--ignore_fields',
+                        nargs='+',
+                        default=[],
+                        help='Declare part fields to ignore when grouping parts.',
+                        metavar='name',
+                        type=str)
+    parser.add_argument('-d', '--debug',
+                        nargs='?',
+                        type=int,
+                        default=None,
+                        metavar='LEVEL',
+                        help='Print debugging info. (Larger LEVEL means more info.)')
+    parser.add_argument('-eda', '--eda_tool', choices=['kicad', 'altium', 'csv'],
+                        nargs='+',
+                        default='kicad',
+                        help='Choose EDA tool from which the XML BOM file originated, or use csv for .CSV files.')
+    parser.add_argument('--show_dist_list',
+                        action='store_true',
+                        help='Show list of distributors that can be scraped for cost data, then exit.')
+    parser.add_argument('--show_eda_list',
+                        action='store_true',
+                        help='Show list of eda softwares that KiCost can read, then exit.')
+    parser.add_argument('-e', '--exclude',
+                        nargs='+', type=str, default='',
+                        metavar = 'dist',
+                        help='Excludes the given distributor(s) from the scraping process.')
+    parser.add_argument('--include',
+                        nargs='+', type=str, default='',
+                        metavar = 'dist',
+                        help='Includes only the given distributor(s) in the scraping process.')
+    parser.add_argument('-rt', '--retries',
+                        nargs='?',
+                        type=int,
+                        default=HTML_RESPONSE_RETRIES,
+                        metavar = 'num_retries',
+                        help='Specify the number of attempts to retrieve part data from a website.')
+
+
+    args = parser.parse_args()
+
+    # Set up logging.
+    if args.debug is not None:
+        log_level = logging.DEBUG + 1 - args.debug
+    elif args.quiet is True:
+        log_level = logging.ERROR
+    else:
+        log_level = logging.WARNING
+    handler = logging.StreamHandler(sys.stdout)
+    handler.setLevel(log_level)
+    logger.addHandler(handler)
+    logger.setLevel(log_level)
+
+    if args.show_dist_list:
+        print('Distributor list:', *sorted(list(distributors.keys())))
+        return
+    if args.show_eda_list:
+        eda_names = [o[0] for o in inspect.getmembers(eda_tools_imports) if inspect.ismodule(o[1])]
+        print('EDA supported list:', eda_names)
+
+    # Set up spreadsheet output file.
+    if args.output == None:
+        # If no output file is given...
+        if args.input != None:
+            # Send output to spreadsheet with name of input file.
+            if len(args.input)>1:
+                # Compose a name with the multiple BOM input file names,
+                # limiting to the first 5 caracheters of each name (avoid
+                # huge names). This is dynamic if the number of input
+                # files passed.
+                args.output = '-'.join( [ os.path.splitext(args.input[i][:max(int(20/len(args.input)),5)])[0] for i in range(len(args.input))] ) + '.xlsx'
+            else:
+                args.output = os.path.splitext(args.input[0])[0] + '.xlsx'
+        else:
+            # Send output to spreadsheet with name of this application.
+            args.output = os.path.splitext(sys.argv[0])[0] + '.xlsx'
+    else:
+        # Output file was given. Make sure it has spreadsheet extension.
+        args.output = os.path.splitext(args.output)[0] + '.xlsx'
+
+    # Handle case where output is going into an existing spreadsheet file.
+    if os.path.isfile(args.output):
+        if not args.overwrite:
+            logger.critical('''Output file {} already exists! Use the
+                --overwrite option to replace it.'''.format(args.output))
+            sys.exit(1)
+
+    # Set XML input source.
+    if args.input == None:
+        kicost_gui() # Use the user guide.
+        return
+    else:
+        # Otherwise get XML from the given file.
+        for i in range(len(args.input)):
+            # Set '.xml' as the default file extension, treating this exception
+            # allow (future) other files extension and formats.
+            if os.path.splitext(args.input[i])[1] == '':
+                args.input[i] += '.xml'
+            elif os.path.splitext(args.input[i])[1] == '.csv' or args.eda_tool[i] == 'csv' or args.eda_tool[i] == 'generic':
+                args.eda_tool = 'csv'
+            args.input[i] = open(args.input[i])
+
+    # Set number of processes to use for web scraping.
+    if args.serial:
+        num_processes = 1
+    else:
+        num_processes = args.num_processes
+
+    kicost(in_file=args.input, out_filename=args.output,
+        user_fields=args.fields, ignore_fields=args.ignore_fields, 
+        variant=args.variant, num_processes=num_processes, eda_tool_name=args.eda_tool,
+        exclude_dist_list=args.exclude, include_dist_list=args.include,
+        scrape_retries=args.retries)
+
+###############################################################################
+# Main entrypoint.
+###############################################################################
+if __name__ == '__main__':
+    start_time = time.time()
+    main()
+    logger = logging.getLogger('kicost')
+    logger.log(logging.DEBUG-2, 'Elapsed time: %f seconds', time.time() - start_time)