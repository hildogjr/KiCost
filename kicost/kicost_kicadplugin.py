# -*- coding: utf-8 -*-
# MIT license
#
# Copyright (C) 2018 by Hildo Guillardi Junior
#
# Permission is hereby granted, free of charge, to any person obtaining a copy
# of this software and associated documentation files (the "Software"), to deal
# in the Software without restriction, including without limitation the rights
# to use, copy, modify, merge, publish, distribute, sublicense, and/or sell
# copies of the Software, and to permit persons to whom the Software is
# furnished to do so, subject to the following conditions:
#
# The above copyright notice and this permission notice shall be included in
# all copies or substantial portions of the Software.
#
# THE SOFTWARE IS PROVIDED "AS IS", WITHOUT WARRANTY OF ANY KIND, EXPRESS OR
# IMPLIED, INCLUDING BUT NOT LIMITED TO THE WARRANTIES OF MERCHANTABILITY,
# FITNESS FOR A PARTICULAR PURPOSE AND NONINFRINGEMENT. IN NO EVENT SHALL THE
# AUTHORS OR COPYRIGHT HOLDERS BE LIABLE FOR ANY CLAIM, DAMAGES OR OTHER
# LIABILITY, WHETHER IN AN ACTION OF CONTRACT, TORT OR OTHERWISE, ARISING FROM,
# OUT OF OR IN CONNECTION WITH THE SOFTWARE OR THE USE OR OTHER DEALINGS IN
# THE SOFTWARE.

# Author information.
__author__ = 'Hildo Guillardi Junior'
__webpage__ = 'https://github.com/hildogjr/'
__company__ = 'University of Campinas - Brazil'

# Libraries.
from pcbnew import ActionPlugin, GetBoard  # KiCad Python library.
import os
import subprocess

import traceback  # For debug.
import wx


def debug_dialog(msg, exception=None, kind=wx.OK):
    '''Debug dialog.'''
    if exception:
        msg = '\n'.join((msg, str(exception), traceback.format_exc()))
    dlg = wx.MessageDialog(None, msg, '', kind)
    dlg.ShowModal()
    dlg.Destroy()


def install_kicost():
    '''Install KiCost.'''
    import pip
    pip.main(['install', 'kicost'])
    return


class kicost_kicadplugin(ActionPlugin):
    '''KiCad PcbNew action plugin.'''
    def defaults(self):
        self.name = "KiCost"
        self.category = "BOM"
        self.description = "Create a Cost Bill of Materials spreadsheet using price information on web distributos."

    def Run(self):
        BOM_FILEEXTENSION = '.xml'
        bom_file = os.path.splitext(GetBoard().GetFileName())[0] + BOM_FILEEXTENSION
        if not os.path.isfile(bom_file):
            debug_dialog('The file \'{}\' not exist yet.\nReturn to Eeschma and update/generate it.'.format(bom_file))
        elif bom_file == BOM_FILEEXTENSION:
            debug_dialog('This boad have not BOM associated.')
            bom_file = ''
        try:
            try:
                from kicost.kicost_gui import kicost_gui
<<<<<<< HEAD
                kicost_gui(bom_file) # If KiCad and KiCost share the same Python installation.
=======
                kicost_gui(bom_file)  # If KiCad and KiCost share the same Python installation.
>>>>>>> 9cfae354
            except ImportError:
                subprocess.call(('kicost', '--guide', bom_file), shell=True)
                # os.system('kicost --guide \"{}\"'.format(bom_file)) # If using different Python installation.
                # os.system('eeschema')
                # subprocess.call('eeschema')
        except Exception as e:
            dlg = debug_dialog('Error trying to run KiCost as plugin or subprocess,\n\
                KiCost is not available or accessible.\n\
                Do you want to try to install KiCost?', e, wx.YES_NO)
            if dlg == wx.YES:
                debug_dialog('YES')
                return True
            else:
                return False
        return True


# Start point.
kicost_kicadplugin().register()<|MERGE_RESOLUTION|>--- conflicted
+++ resolved
@@ -69,11 +69,7 @@
         try:
             try:
                 from kicost.kicost_gui import kicost_gui
-<<<<<<< HEAD
-                kicost_gui(bom_file) # If KiCad and KiCost share the same Python installation.
-=======
                 kicost_gui(bom_file)  # If KiCad and KiCost share the same Python installation.
->>>>>>> 9cfae354
             except ImportError:
                 subprocess.call(('kicost', '--guide', bom_file), shell=True)
                 # os.system('kicost --guide \"{}\"'.format(bom_file)) # If using different Python installation.
