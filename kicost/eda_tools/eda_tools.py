--- conflicted
+++ resolved
@@ -1,314 +1,257 @@
-# MIT license
-#
-# Copyright (C) 2015 by XESS Corporation
-#
-# Permission is hereby granted, free of charge, to any person obtaining a copy
-# of this software and associated documentation files (the "Software"), to deal
-# in the Software without restriction, including without limitation the rights
-# to use, copy, modify, merge, publish, distribute, sublicense, and/or sell
-# copies of the Software, and to permit persons to whom the Software is
-# furnished to do so, subject to the following conditions:
-#
-# The above copyright notice and this permission notice shall be included in
-# all copies or substantial portions of the Software.
-#
-# THE SOFTWARE IS PROVIDED "AS IS", WITHOUT WARRANTY OF ANY KIND, EXPRESS OR
-# IMPLIED, INCLUDING BUT NOT LIMITED TO THE WARRANTIES OF MERCHANTABILITY,
-# FITNESS FOR A PARTICULAR PURPOSE AND NONINFRINGEMENT. IN NO EVENT SHALL THE
-# AUTHORS OR COPYRIGHT HOLDERS BE LIABLE FOR ANY CLAIM, DAMAGES OR OTHER
-# LIABILITY, WHETHER IN AN ACTION OF CONTRACT, TORT OR OTHERWISE, ARISING FROM,
-# OUT OF OR IN CONNECTION WITH THE SOFTWARE OR THE USE OR OTHER DEALINGS IN
-# THE SOFTWARE.
-
-# Libraries.
-import re # Regular expression parser.
-from ..kicost import logger, DEBUG_OVERVIEW, DEBUG_DETAILED, DEBUG_OBSESSIVE
-from ..distributors import distributors # Distributors name to use as field.
-
-# Author information.
-__author__ = 'Hildo Guillardi Junior'
-__webpage__ = 'https://github.com/hildogjr/'
-__company__ = 'University of Campinas - Brazil'
-
-__all__ = ['subpart_split','subpart_qty']
-
-QTY_SEPRTR = '[\:]' # Separator for the subpart quantity and the part number.
-PART_SEPRTR = '[\;\,]' # Separator for the part numbers in a list.
-SUB_SEPRTR = '#' # Subpart separator for a part reference.
-
-# Generate a dictionary to translate all the different ways people might want
-# to refer to part numbers, vendor numbers, and such.
-field_name_translations = {
-    'mpn': 'manf#',
-    'pn': 'manf#',
-    'manf_num': 'manf#',
-    'manf-num': 'manf#',
-    'mfg_num': 'manf#',
-    'mfg-num': 'manf#',
-    'mfg#': 'manf#',
-    'man_num': 'manf#',
-    'man-num': 'manf#',
-    'man#': 'manf#',
-    'mnf_num': 'manf#',
-    'mnf-num': 'manf#',
-    'mnf#': 'manf#',
-    'mfr_num': 'manf#',
-    'mfr-num': 'manf#',
-    'mfr#': 'manf#',
-    'part-num': 'manf#',
-    'part_num': 'manf#',
-    'p#': 'manf#',
-    'part#': 'manf#',
-}
-for stub in ['part#', '#', 'p#', 'pn', 'vendor#', 'vp#', 'vpn', 'num']:
-    for dist in distributors:
-        field_name_translations[dist + stub] = dist + '#'
-        field_name_translations[dist + '_' + stub] = dist + '#'
-        field_name_translations[dist + '-' + stub] = dist + '#'
-field_name_translations.update(
-    {
-        'manf': 'manf',
-        'manufacturer': 'manf',
-        'mnf': 'manf',
-        'man': 'manf',
-        'mfg': 'manf',
-        'mfr': 'manf',
-    }
-)
-field_name_translations.update(
-    {
-        'variant': 'variant',
-        'version': 'variant',
-    }
-)
-field_name_translations.update(
-    {
-        'dnp': 'dnp',
-        'nopop': 'dnp',
-    }
-)
-
-
-# ------------------ Public functions
-
-<<<<<<< HEAD
-def groups_sort(new_component_groups):
-# Put the components groups in the spreadsheet rows in a spefic order
-    # using the reference string of the components. The order is defined
-    # by BOM_ORDER.
-    ref_identifiers = re.split('(?<![\W\*\/])\s*,\s*|\s*,\s*(?![\W\*\/])',
-                BOM_ORDER, flags=re.IGNORECASE)
-    component_groups_order_old = list( range(0,len(new_component_groups)) )
-    component_groups_order_new = list()
-    component_groups_refs = [new_component_groups[g].fields.get('reference') for g in component_groups_order_old]
-    if logger.isEnabledFor(DEBUG_OBSESSIVE):
-        print('All ref identifier: ', ref_identifiers)
-        print(len(component_groups_order_old), 'groups of components')
-        print('Identifiers founded', component_groups_refs)
-    for ref_identifier in ref_identifiers:
-        component_groups_ref_match = [i for i in range(0,len(component_groups_refs)) if ref_identifier==component_groups_refs[i].lower()]
-        if logger.isEnabledFor(DEBUG_OBSESSIVE):
-            print('Identifier: ', ref_identifier, ' in ', component_groups_ref_match)
-        if len(component_groups_ref_match)>0:
-            # If found more than one group with the reference, use the 'manf#'
-            # as second order criterian.
-            if len(component_groups_ref_match)>1:
-                try:
-                    for item in component_groups_ref_match:
-                        component_groups_order_old.remove(item)
-                except ValueError:
-                    pass
-                # Examine 'manf#' and refs to get the order.
-                # Order by refs that have 'manf#' codes, that ones that don't have stay at the end of the group.
-                group_manf_list = [new_component_groups[h].fields.get('manf#') for h in component_groups_ref_match]
-                group_refs_list = [new_component_groups[h].refs for h in component_groups_ref_match]
-                sorted_groups = sorted(range(len(group_refs_list)), key=lambda k:(group_manf_list[k] is None,  group_refs_list[k]))
-                if logger.isEnabledFor(DEBUG_OBSESSIVE):
-                    print(group_manf_list,' > order: ', sorted_groups)
-                component_groups_ref_match = [component_groups_ref_match[i] for i in sorted_groups]
-                component_groups_order_new += component_groups_ref_match
-            else:
-                try:
-                    component_groups_order_old.remove(component_groups_ref_match[0])
-                except ValueError:
-                    pass
-                component_groups_order_new += component_groups_ref_match
-    # The new order is the found refs firt and at the last the not referenced in BOM_ORDER.
-    component_groups_order_new += component_groups_order_old # Add the missing references groups.
-    new_component_groups = [new_component_groups[i] for i in component_groups_order_new]
-    return new_component_groups
-
-
-
-# Definitions to parse the manufature / distributor code to allow
-# sub parts and diferent quantities (even fraction) in these.
-=======
-# Functions to parse the manufacturer / distributor code to allow parts
-# composed of subparts with different part codes.
->>>>>>> 867eb452
-
-
-def subpart_split(components):
-    '''
-    Take each part and the all manufacture/distributors combination
-    possibility to split in subpart the components part that have
-    more than one manufacture/distributors code.
-    For each designator...
-    '''
-    logger.log(DEBUG_OVERVIEW, 'Search for subparts within parts...')
-
-    dist = [d+'#' for d in distributors]
-    dist.append('manf#')
-
-    split_components = {}
-    for part_ref, part in components.items():
-        try:
-            # Divide the subparts in diferent parts keeping the other fields
-            # (reference, description, ...).
-            # First search for the used filed to manufacture/distributor numbers
-            # and how many subparts are in them. Use the loop also to extract the
-            # manufacture/distributor codes in list.
-            founded_fields = []
-            subparts_qty = 0
-            subparts_manf = dict()
-            for field_code in dist:
-                if field_code in part:
-                    subparts_qty = max(subparts_qty, 
-                            len( subpart_list(part[field_code]) ) ) # Quantity of sub parts.
-                    founded_fields += [field_code]
-                    subparts_manf[field_code] = subpart_list(part[field_code])
-            if not founded_fields:
-                split_components[part_ref] = part
-                continue # If not manf/distributor code pass to next.
-
-            if logger.isEnabledFor(DEBUG_DETAILED):
-                print(part_ref, '>>', founded_fields)
-
-            # Second, if more than one subpart, split the sub parts as
-            # new components with the same description, footprint, and
-            # so on... Get the subpar
-            if subparts_qty>1:
-                # Remove the actual part from the list.
-                part_actual = part
-                part_actual_value = part_actual['value']
-                # Add the splited subparts.
-                for subparts_index in range(subparts_qty):
-                    # Create a sub component based on the main component with
-                    # the subparts. Modify the designator and the part. Create
-                    # a sub quantity field.
-                    subpart_actual = part_actual.copy()
-                    for field_manf in founded_fields:
-                        # For each manufacture/distributor code take the same order of
-                        # the code list and split in each subpart. When not founded one
-                        # part, do not add.
-                        # e.g. U1:{'manf#':'PARTG1;PARTG2;PARTG3', 'mouser#''PARTM1;PARTM2'}
-                        # result:
-                        # U1.1:{'manf#':'PARTG1', 'mouser#':'PARTM1'}
-                        # U1.2:{'manf#':'PARTG2', 'mouser#':'PARTM2'}
-                        # U1.3:{'manf#':'PARTG3'}
-                        try:
-                            p_manf = subparts_manf[field_manf][subparts_index]
-                            subpart_qty, subpart_part = subpart_qtypart(p_manf)
-                            subpart_actual['value'] = '{v} - p{idx}/{total}'.format(
-                                            v=part_actual_value,
-                                            idx=subparts_index+1,
-                                            total=subparts_qty)
-                            subpart_actual[field_manf] = subpart_part
-                            subpart_actual[field_manf+'_subqty'] = subpart_qty
-                            if logger.isEnabledFor(DEBUG_OBSESSIVE):
-                                print(subpart_actual)
-                        except IndexError:
-                            pass
-                    ref = part_ref + SUB_SEPRTR + str(subparts_index + 1)
-                    split_components[ref] = subpart_actual
-            else:
-                split_components[part_ref] = part
-        except KeyError:
-            continue
-    return split_components
-    
-
-def subpart_qty(component):
-    '''
-    Calculate the string of the quantity of the item parsing the
-    referente (design) quantity and the sub quantity (in case that
-    was a sub part of a manufacture/distributor code).
-    '''
-    try:
-        if logger.isEnabledFor(DEBUG_OBSESSIVE):
-            print('Qty>>',component.refs,'>>',
-                component.fields.get('manf#_subqty'), '*',
-                	component.fields.get('manf#'))
-
-        subqty = component.fields.get('manf#_subqty')
-        string = '={{}}*{qty}'.format(qty=len(component.refs))
-        if subqty != '1' and subqty != None:
-        	string = '=CEILING({{}}*({subqty})*{qty},1)'.format(
-                            subqty=subqty,
-                            qty=len(component.refs))
-        else:
-        	string = '={{}}*{qty}'.format(qty=len(component.refs))
-    except (KeyError, TypeError):
-        if logger.isEnabledFor(DEBUG_OBSESSIVE):
-            print('Qty>>',component.refs,'>>',len(component.refs))
-        string = '={{}}*{qty}'.format(qty=len(component.refs))
-    return string
-
-
-
-# ------------------ Private functions
-
-def subpart_list(part):
-    # Get the list of sub parts manufacture / distributor code
-    # numbers stripping the spaces and keeping the sub part
-    # quantity information, these have to be separated by
-    # PART_SEPRTR definition.
-    return re.split('(?<![\W\*\/])\s*' + PART_SEPRTR +
-        '\s*|\s*' + PART_SEPRTR + '\s*(?![\W\*\/])',
-                part.strip())
-
-
-def subpart_qtypart(subpart):
-    # Get the quantity and the part code of the sub part
-    # manufacture / distributor. Test if was pre or post
-    # multiplied by a constant.
-    # Setting QTY_SEPRTR as '\:', we have
-    # ' 4.5 : ADUM3150BRSZ-RL7' -> ('4.5', 'ADUM3150BRSZ-RL7')
-    # '4/5  : ADUM3150BRSZ-RL7' -> ('4/5', 'ADUM3150BRSZ-RL7')
-    # '7:ADUM3150BRSZ-RL7' -> ('7', 'ADUM3150BRSZ-RL7')
-    # 'ADUM3150BRSZ-RL7 :   7' -> ('7', 'ADUM3150BRSZ-RL7')
-    # 'ADUM3150BRSZ-RL7' -> ('1', 'ADUM3150BRSZ-RL7')
-    # 'ADUM3150BRSZ-RL7:' -> ('1', 'ADUM3150BRSZ-RL7') forgot the qty understood '1'
-    strings = re.split('\s*' + QTY_SEPRTR + '\s*', subpart)
-    if len(strings)==2:
-        # Search for numbers, matching with simple, frac and decimal ones.
-        num_format = re.compile("^\s*[\-\+]?\s*[0-9]*\s*[\.\/]*\s*?[0-9]*\s*$")
-        string0_test = re.match(num_format, strings[0])
-        string1_test = re.match(num_format, strings[1])
-        if string0_test and not(string1_test):
-            qty = strings[0].strip()
-            part = strings[1].strip()
-        elif not(string0_test) and string1_test:
-            qty = strings[1].strip()
-            part = strings[0].strip()
-        elif string0_test and string1_test:
-            # May be founded a just numeric manufacture/distributor part,
-            # in this case, the quantity is a shortest string not
-            #considering "." and "/" marks.
-            if len(re.sub('[\.\/]','',strings[0])) < re.sub('[\.\/]','',len(strings[1])):
-                qty = strings[0].strip()
-                part = strings[1].strip()
-            else:
-                qty = strings[1].strip()
-                part = strings[0].strip()
-        else:
-            qty = '1'
-            part = strings[0].strip() + strings[1].strip()
-        if qty=='':
-            qty = '1'
-    else:
-        qty = '1'
-        part = ''.join(strings)
-    if logger.isEnabledFor(DEBUG_OBSESSIVE):
-        print('part/qty>>', subpart, '\t\tpart>>', part, '\tqty>>', qty)
-    return qty, part
+# MIT license
+#
+# Copyright (C) 2015 by XESS Corporation
+#
+# Permission is hereby granted, free of charge, to any person obtaining a copy
+# of this software and associated documentation files (the "Software"), to deal
+# in the Software without restriction, including without limitation the rights
+# to use, copy, modify, merge, publish, distribute, sublicense, and/or sell
+# copies of the Software, and to permit persons to whom the Software is
+# furnished to do so, subject to the following conditions:
+#
+# The above copyright notice and this permission notice shall be included in
+# all copies or substantial portions of the Software.
+#
+# THE SOFTWARE IS PROVIDED "AS IS", WITHOUT WARRANTY OF ANY KIND, EXPRESS OR
+# IMPLIED, INCLUDING BUT NOT LIMITED TO THE WARRANTIES OF MERCHANTABILITY,
+# FITNESS FOR A PARTICULAR PURPOSE AND NONINFRINGEMENT. IN NO EVENT SHALL THE
+# AUTHORS OR COPYRIGHT HOLDERS BE LIABLE FOR ANY CLAIM, DAMAGES OR OTHER
+# LIABILITY, WHETHER IN AN ACTION OF CONTRACT, TORT OR OTHERWISE, ARISING FROM,
+# OUT OF OR IN CONNECTION WITH THE SOFTWARE OR THE USE OR OTHER DEALINGS IN
+# THE SOFTWARE.
+
+# Libraries.
+import re # Regular expression parser.
+from ..kicost import logger, DEBUG_OVERVIEW, DEBUG_DETAILED, DEBUG_OBSESSIVE
+from ..distributors import distributors # Distributors name to use as field.
+
+# Author information.
+__author__ = 'Hildo Guillardi Junior'
+__webpage__ = 'https://github.com/hildogjr/'
+__company__ = 'University of Campinas - Brazil'
+
+__all__ = ['subpart_split','subpart_qty']
+
+QTY_SEPRTR = '[\:]' # Separator for the subpart quantity and the part number.
+PART_SEPRTR = '[\;\,]' # Separator for the part numbers in a list.
+SUB_SEPRTR = '#' # Subpart separator for a part reference.
+
+# Generate a dictionary to translate all the different ways people might want
+# to refer to part numbers, vendor numbers, and such.
+field_name_translations = {
+    'mpn': 'manf#',
+    'pn': 'manf#',
+    'manf_num': 'manf#',
+    'manf-num': 'manf#',
+    'mfg_num': 'manf#',
+    'mfg-num': 'manf#',
+    'mfg#': 'manf#',
+    'man_num': 'manf#',
+    'man-num': 'manf#',
+    'man#': 'manf#',
+    'mnf_num': 'manf#',
+    'mnf-num': 'manf#',
+    'mnf#': 'manf#',
+    'mfr_num': 'manf#',
+    'mfr-num': 'manf#',
+    'mfr#': 'manf#',
+    'part-num': 'manf#',
+    'part_num': 'manf#',
+    'p#': 'manf#',
+    'part#': 'manf#',
+}
+for stub in ['part#', '#', 'p#', 'pn', 'vendor#', 'vp#', 'vpn', 'num']:
+    for dist in distributors:
+        field_name_translations[dist + stub] = dist + '#'
+        field_name_translations[dist + '_' + stub] = dist + '#'
+        field_name_translations[dist + '-' + stub] = dist + '#'
+field_name_translations.update(
+    {
+        'manf': 'manf',
+        'manufacturer': 'manf',
+        'mnf': 'manf',
+        'man': 'manf',
+        'mfg': 'manf',
+        'mfr': 'manf',
+    }
+)
+field_name_translations.update(
+    {
+        'variant': 'variant',
+        'version': 'variant',
+    }
+)
+field_name_translations.update(
+    {
+        'dnp': 'dnp',
+        'nopop': 'dnp',
+    }
+)
+
+
+# ------------------ Public functions
+
+def subpart_split(components):
+    '''
+    Take each part and the all manufacture/distributors combination
+    possibility to split in subpart the components part that have
+    more than one manufacture/distributors code.
+    For each designator...
+    '''
+    logger.log(DEBUG_OVERVIEW, 'Search for subparts within parts...')
+
+    dist = [d+'#' for d in distributors]
+    dist.append('manf#')
+
+    split_components = {}
+    for part_ref, part in components.items():
+        try:
+            # Divide the subparts in diferent parts keeping the other fields
+            # (reference, description, ...).
+            # First search for the used filed to manufacture/distributor numbers
+            # and how many subparts are in them. Use the loop also to extract the
+            # manufacture/distributor codes in list.
+            founded_fields = []
+            subparts_qty = 0
+            subparts_manf = dict()
+            for field_code in dist:
+                if field_code in part:
+                    subparts_qty = max(subparts_qty, 
+                            len( subpart_list(part[field_code]) ) ) # Quantity of sub parts.
+                    founded_fields += [field_code]
+                    subparts_manf[field_code] = subpart_list(part[field_code])
+            if not founded_fields:
+                split_components[part_ref] = part
+                continue # If not manf/distributor code pass to next.
+
+            if logger.isEnabledFor(DEBUG_DETAILED):
+                print(part_ref, '>>', founded_fields)
+
+            # Second, if more than one subpart, split the sub parts as
+            # new components with the same description, footprint, and
+            # so on... Get the subpar
+            if subparts_qty>1:
+                # Remove the actual part from the list.
+                part_actual = part
+                part_actual_value = part_actual['value']
+                # Add the splited subparts.
+                for subparts_index in range(subparts_qty):
+                    # Create a sub component based on the main component with
+                    # the subparts. Modify the designator and the part. Create
+                    # a sub quantity field.
+                    subpart_actual = part_actual.copy()
+                    for field_manf in founded_fields:
+                        # For each manufacture/distributor code take the same order of
+                        # the code list and split in each subpart. When not founded one
+                        # part, do not add.
+                        # e.g. U1:{'manf#':'PARTG1;PARTG2;PARTG3', 'mouser#''PARTM1;PARTM2'}
+                        # result:
+                        # U1.1:{'manf#':'PARTG1', 'mouser#':'PARTM1'}
+                        # U1.2:{'manf#':'PARTG2', 'mouser#':'PARTM2'}
+                        # U1.3:{'manf#':'PARTG3'}
+                        try:
+                            p_manf = subparts_manf[field_manf][subparts_index]
+                            subpart_qty, subpart_part = subpart_qtypart(p_manf)
+                            subpart_actual['value'] = '{v} - p{idx}/{total}'.format(
+                                            v=part_actual_value,
+                                            idx=subparts_index+1,
+                                            total=subparts_qty)
+                            subpart_actual[field_manf] = subpart_part
+                            subpart_actual[field_manf+'_subqty'] = subpart_qty
+                            if logger.isEnabledFor(DEBUG_OBSESSIVE):
+                                print(subpart_actual)
+                        except IndexError:
+                            pass
+                    ref = part_ref + SUB_SEPRTR + str(subparts_index + 1)
+                    split_components[ref] = subpart_actual
+            else:
+                split_components[part_ref] = part
+        except KeyError:
+            continue
+    return split_components
+    
+
+def subpart_qty(component):
+    '''
+    Calculate the string of the quantity of the item parsing the
+    referente (design) quantity and the sub quantity (in case that
+    was a sub part of a manufacture/distributor code).
+    '''
+    try:
+        if logger.isEnabledFor(DEBUG_OBSESSIVE):
+            print('Qty>>',component.refs,'>>',
+                component.fields.get('manf#_subqty'), '*',
+                	component.fields.get('manf#'))
+
+        subqty = component.fields.get('manf#_subqty')
+        string = '={{}}*{qty}'.format(qty=len(component.refs))
+        if subqty != '1' and subqty != None:
+        	string = '=CEILING({{}}*({subqty})*{qty},1)'.format(
+                            subqty=subqty,
+                            qty=len(component.refs))
+        else:
+        	string = '={{}}*{qty}'.format(qty=len(component.refs))
+    except (KeyError, TypeError):
+        if logger.isEnabledFor(DEBUG_OBSESSIVE):
+            print('Qty>>',component.refs,'>>',len(component.refs))
+        string = '={{}}*{qty}'.format(qty=len(component.refs))
+    return string
+
+
+
+# ------------------ Private functions
+
+def subpart_list(part):
+    # Get the list of sub parts manufacture / distributor code
+    # numbers stripping the spaces and keeping the sub part
+    # quantity information, these have to be separated by
+    # PART_SEPRTR definition.
+    return re.split('(?<![\W\*\/])\s*' + PART_SEPRTR +
+        '\s*|\s*' + PART_SEPRTR + '\s*(?![\W\*\/])',
+                part.strip())
+
+
+def subpart_qtypart(subpart):
+    # Get the quantity and the part code of the sub part
+    # manufacture / distributor. Test if was pre or post
+    # multiplied by a constant.
+    # Setting QTY_SEPRTR as '\:', we have
+    # ' 4.5 : ADUM3150BRSZ-RL7' -> ('4.5', 'ADUM3150BRSZ-RL7')
+    # '4/5  : ADUM3150BRSZ-RL7' -> ('4/5', 'ADUM3150BRSZ-RL7')
+    # '7:ADUM3150BRSZ-RL7' -> ('7', 'ADUM3150BRSZ-RL7')
+    # 'ADUM3150BRSZ-RL7 :   7' -> ('7', 'ADUM3150BRSZ-RL7')
+    # 'ADUM3150BRSZ-RL7' -> ('1', 'ADUM3150BRSZ-RL7')
+    # 'ADUM3150BRSZ-RL7:' -> ('1', 'ADUM3150BRSZ-RL7') forgot the qty understood '1'
+    strings = re.split('\s*' + QTY_SEPRTR + '\s*', subpart)
+    if len(strings)==2:
+        # Search for numbers, matching with simple, frac and decimal ones.
+        num_format = re.compile("^\s*[\-\+]?\s*[0-9]*\s*[\.\/]*\s*?[0-9]*\s*$")
+        string0_test = re.match(num_format, strings[0])
+        string1_test = re.match(num_format, strings[1])
+        if string0_test and not(string1_test):
+            qty = strings[0].strip()
+            part = strings[1].strip()
+        elif not(string0_test) and string1_test:
+            qty = strings[1].strip()
+            part = strings[0].strip()
+        elif string0_test and string1_test:
+            # May be founded a just numeric manufacture/distributor part,
+            # in this case, the quantity is a shortest string not
+            #considering "." and "/" marks.
+            if len(re.sub('[\.\/]','',strings[0])) < re.sub('[\.\/]','',len(strings[1])):
+                qty = strings[0].strip()
+                part = strings[1].strip()
+            else:
+                qty = strings[1].strip()
+                part = strings[0].strip()
+        else:
+            qty = '1'
+            part = strings[0].strip() + strings[1].strip()
+        if qty=='':
+            qty = '1'
+    else:
+        qty = '1'
+        part = ''.join(strings)
+    if logger.isEnabledFor(DEBUG_OBSESSIVE):
+        print('part/qty>>', subpart, '\t\tpart>>', part, '\tqty>>', qty)
+    return qty, part