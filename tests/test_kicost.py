--- conflicted
+++ resolved
@@ -1,4 +1,3 @@
-<<<<<<< HEAD
 #!/usr/bin/env python
 # -*- coding: utf-8 -*-
 
@@ -278,7 +277,8 @@
 def test_complex_multipart():
     # This testcase has to be updated once multipart custom pricing has been better defined
     test_name = 'complex_multipart'
-    run_test_check(test_name, 'complex_multipart', price=True)
+    fields = ['S1MN', 'S1PN', 'S2MN', 'S2PN']
+    run_test_check(test_name, 'complex_multipart', extra=['--split_extra_fields'] + fields + ['-f'] + fields, price=True)
 
 
 def test_include_1():
@@ -364,365 +364,4 @@
 
 
 if __name__ == '__main__':
-    unittest.main()
-=======
-#!/usr/bin/env python
-# -*- coding: utf-8 -*-
-
-"""
-test_kicost
-----------------------------------
-
-Tests for `kicost` module.
-
-pytest-3 --log-cli-level debug
-"""
-
-import unittest
-import subprocess
-import logging
-import os
-
-# Uncomment the 2nd line below to temporary define
-#   as True to collect real world queries (see README.md)
-ADD_QUERY_TO_KNOWN = False
-# ADD_QUERY_TO_KNOWN = True
-TESTDIR = os.path.dirname(os.path.realpath(__file__))
-
-
-def run_test(inputs, output, extra=None, price=True):
-    if not os.path.isdir(TESTDIR + '/result_test'):
-        os.mkdir(TESTDIR + '/result_test')
-    if not os.path.isdir(TESTDIR + '/log_test'):
-        os.mkdir(TESTDIR + '/log_test')
-    # Always fake the currency rates
-    os.environ['KICOST_CURRENCY_RATES'] = TESTDIR + '/currency_rates.xml'
-    # Now choose between recording the KitSpace queries or fake them
-    if price and ADD_QUERY_TO_KNOWN:
-        os.environ['KICOST_LOG_HTTP'] = TESTDIR + '/kitspace_queries.txt'
-        with open(TESTDIR + '/kitspace_queries.txt', 'at') as f:
-            if len(inputs) == 1:
-                f.write('# ' + inputs[0] + '\n')
-            else:
-                f.write('# ' + str(inputs) + '\n')
-        server = None
-    else:
-        os.environ['KICOST_KITSPACE_URL'] = 'http://localhost:8000'
-        fo = open(TESTDIR + '/log_test/0server_stdout.log', 'at')
-        fe = open(TESTDIR + '/log_test/0server_stderr.log', 'at')
-        server = subprocess.Popen(TESTDIR + '/dummy-web-server.py', stdout=fo, stderr=fe)
-    try:
-        # Run KiCost
-        cmd = ['kicost', '--debug', '10']
-        if not price:
-            cmd.append('--no_price')
-        if extra:
-            cmd.extend(extra)
-        out_xlsx = TESTDIR + '/' + output + '.xlsx'
-        cmd.extend(['-o', out_xlsx])
-        cmd.extend(['-wi'] + [TESTDIR + '/' + n for n in inputs])
-        logging.debug('Running '+str(cmd))
-        log_err = open(TESTDIR + '/log_test/' + output + '_error.log', 'wt')
-        log_out = open(TESTDIR + '/log_test/' + output + '_out.log', 'wt')
-        subprocess.check_call(cmd, stderr=log_err, stdout=log_out)
-        log_err.close()
-        log_out.close()
-        res_csv = TESTDIR + '/result_test/' + output + '.csv'
-        # Convert to CSV
-        logging.debug('Converting to CSV')
-        cmd = ['xlsx2csv']
-        if not price:
-            cmd.append('--skipemptycolumns')
-        cmd.append(out_xlsx)
-        p1 = subprocess.Popen(cmd, stdout=subprocess.PIPE)
-        # Filter it
-        filter = r'\$ date|Prj date:.*\(file|kicost'
-        if not price:
-            filter += '|Total purchase'
-        with open(res_csv, 'w') as f:
-            p2 = subprocess.Popen(['egrep', '-i', '-v', '(' + filter + ')'], stdin=p1.stdout, stdout=f)
-            p2.communicate()[0]
-        # Check with diff
-        ref_csv = TESTDIR + '/expected_test/' + output + '.csv'
-        cmd = ['diff', '-u', ref_csv, res_csv]
-        logging.debug('Running '+str(cmd))
-        subprocess.check_output(cmd, stderr=subprocess.STDOUT)
-    finally:
-        # Kill the server
-        if server is not None:
-            server.terminate()
-            fo.close()
-            fe.close()
-    logging.info(output+' OK')
-
-
-def run_test_check(name, inputs=None, output=None, extra=None, price=True):
-    logging.debug('Test name: ' + name)
-    if inputs is None:
-        inputs = name
-    if isinstance(inputs, str):
-        inputs = [inputs]
-    if output is None:
-        output = inputs[0]
-        if output.endswith('.csv'):
-            output = output[:-4]
-    try:
-        run_test(inputs, output, extra, price)
-    except subprocess.CalledProcessError as e:
-        logging.error('Failed test: ' + name)
-        if e.output:
-            logging.error('Output from command: ' + e.output.decode())
-        raise e
-
-
-def test_300_010():
-    run_test_check('300-010')
-
-
-def test_acquire_PWM_1():
-    run_test_check('acquire-PWM')
-
-
-def test_acquire_PWM_2():
-    run_test_check('acquire-PWM_2')
-
-
-def test_Aeronav_R():
-    run_test_check('Aeronav_R')
-
-
-def test_b3u():
-    run_test_check('b3u_test')
-
-
-def test_bbsram():
-    run_test_check('bbsram')
-
-
-def test_BoulderCreekMotherBoard():
-    # This test doesn't have any kind of manf# or DISTRIBUTOR#
-    run_test_check('BoulderCreekMotherBoard', price=False)
-
-
-def test_CAN_Balancer():
-    run_test_check('CAN Balancer')
-
-
-def test_Decoder():
-    run_test_check('Decoder')
-
-
-def test_fitting():
-    run_test_check('fitting_test')
-
-
-def test_Indium_X2():
-    run_test_check('Indium_X2')
-
-
-def test_kc():
-    run_test_check('kc-test')
-
-
-def test_LedTest():
-    run_test_check('LedTest')
-
-
-def test_local_Indium_X2():
-    run_test_check('local_Indium_X2')
-
-
-def test_NF6X_TestBoard():
-    run_test_check('NF6X_TestBoard')
-
-
-def test_Receiver_1W():
-    run_test_check('Receiver_1W')
-
-
-def test_RPi():
-    run_test_check('RPi-Test')
-
-
-def test_RX_LR_lite():
-    run_test_check('RX LR lite')
-
-
-def test_safelink_receiver():
-    run_test_check('safelink_receiver')
-
-
-def test_single_component():
-    run_test_check('single_component')
-
-
-def test_StickIt_Hat_old():
-    run_test_check('StickIt-Hat-old')
-
-
-def test_StickIt_Hat_new():
-    run_test_check('StickIt-Hat')
-
-
-def test_StickIt_QuadDAC():
-    run_test_check('StickIt-QuadDAC')
-
-
-def test_StickIt_RotaryEncoder():
-    # Tests an embedded price from Aliexpress
-    run_test_check('StickIt-RotaryEncoder')
-
-
-def test_subparts():
-    run_test_check('subparts')
-
-
-def test_1():
-    run_test_check('test')
-
-
-def test_2():
-    run_test_check('test2')
-
-
-def test_3_():
-    run_test_check('test3')
-
-
-def test_Parts():
-    run_test_check('TestParts')
-
-
-def test_part_list_big():
-    run_test_check('part_list_big.csv')
-
-
-def test_part_list_small_hdr():
-    run_test_check('part_list_small.csv')
-
-
-def test_part_list_small_nohdr():
-    run_test_check('part_list_small_nohdr.csv')
-
-
-def test_multiproject_1():
-    run_test_check('multiproject_1 (1 single)', 'multipart')
-    run_test_check('multiproject_1 (2 single)', 'multipart2')
-    run_test_check('multiproject_1', ['multipart', 'multipart2.xml'], 'multipart1+2')
-
-
-def test_variants_1():
-    # This test doesn't have any kind of manf# or DISTRIBUTOR#
-    test_name = 'variants_1'
-    run_test_check(test_name, 'variants_1', price=False)
-    run_test_check(test_name + '(test)', 'variants_1', 'variants_1_test', ['--variant', 'test'], price=False)
-    run_test_check(test_name + '(production)', 'variants_1', 'variants_1_production', ['--variant', 'production'], price=False)
-    run_test_check(test_name + '(default)', 'variants_1', 'variants_1_default', ['--variant', 'default'], price=False)
-
-
-def test_variants_2():
-    # This test is related to issue #474
-    # Tests the same as test_manf_no_manf_num() but in a variant case
-    # Note that we don't even have manf#, no price here
-    test_name = 'variants_2'
-    run_test_check(test_name, 'variants_2', price=False)
-    run_test_check(test_name + '(variant1)', 'variants_2', 'variants_2_variant1', ['--variant', 'variant1'], price=False)
-
-
-def test_variants_3():
-    # This test doesn't have any kind of manf# or DISTRIBUTOR#
-    # Tests some variant overwrites
-    test_name = 'variants_3'
-    run_test_check(test_name, 'variants_3', price=False)
-    # Run a test with parameter "variant1"
-    run_test_check(test_name + '(variant1)', 'variants_3', 'variants_3_variant1', ['--variant', '^(variant1)$', '--fields', 'Comment'], price=False)
-
-
-def test_user_fields_1():
-    run_test_check('user_fields_1', '300-010', 'user_fields_1', extra=['--fields', "Resistance", "Capacitance", "Voltage", "Tolerance"])
-
-
-def test_complex_multipart():
-    # This testcase has to be updated once multipart custom pricing has been better defined
-    test_name = 'complex_multipart'
-    fields = ['S1MN', 'S1PN', 'S2MN', 'S2PN']
-    run_test_check(test_name, 'complex_multipart', extra=['--split_extra_fields'] + fields + ['-f'] + fields, price=True)
-
-
-def test_include_1():
-    # Explicitly request digikey and mouser
-    run_test_check('include_1', 'fitting_test', 'include_1', extra=['--include', 'digikey', 'mouser'])
-
-
-def test_exclude_1():
-    # Implicitly request digikey and mouser
-    run_test_check('exclude_1', 'fitting_test', 'exclude_1', extra=['--exclude', 'arrow', 'farnell', 'lcsc', 'newark', 'rs', 'tme'])
-
-
-def test_scrape_over_1():
-    # Data from the fields is added to the web-scraped data
-    run_test_check('scrape_over')
-
-
-def test_scrape_over_2():
-    # Data from the fields relaces the web-scraped data.
-    # For this we exclude the distributor with --exclude
-    run_test_check('scrape_over_2', 'scrape_over', 'scrape_over_2', extra=['--exclude', 'rs'])
-
-
-def test_manf_no_manf_num():
-    # Two similar parts, but from different manufacturer and no manf#
-    # Issue #474
-    run_test_check('manf_no_manf_num')
-
-
-def test_parts_and_comments():
-    # Similar to test_no_empty_overwrite, tests all possible manf# aliases
-    run_test_check('parts_and_comments', extra=['--group_fields', 'h', 'comment',
-                   '--no_collapse', '-f', 'comment', 'S1MN', 'S1PN', 'S2MN', 'S2PN'], price=False)
-
-
-def test_group_1():
-    # Similar to test_no_empty_overwrite, tests all possible manf# aliases
-    run_test_check('group_1_group_fields', 'group_1', output='group_1_group_fields',
-                   extra=['--group_fields', 'h', 'comment', '--no_collapse', '-f', 'comment', 'S1MN', 'S1PN', 'S2MN', 'S2PN'],
-                   price=False)
-    run_test_check('group_1_ignore_comment', 'group_1', output='group_1_ignore_comment',
-                   extra=['--ignore_fields', 'h', 'comment', '--no_collapse', '-f', 'comment', 'S1MN', 'S1PN', 'S2MN', 'S2PN'],
-                   price=False)
-
-
-def test_423():
-    # Test for issue #423
-    # This test checks that we interpret a numeric manf# code as a string
-    # The "OK" tests uses the real manf#
-    # The "Wrong" tests uses an invalid value, reported in #423
-    # Checking how it looks in the spreadsheet software needs manual inspect, but currently we use "write_string".
-    # Any "scientic notation" is a bug in the spreadsheet software. MS Excel does it right.
-    run_test_check('Test 423 CSV Ok', 'test_423_ok.csv', 'test_423_csv_ok')
-    run_test_check('Test 423 CSV Wrong', 'test_423_wrong.csv', 'test_423_csv_wrong')
-    run_test_check('Test 423 XML Ok', 'test_423_ok', 'test_423_xml_ok')
-    run_test_check('Test 423 XML Wrong', 'test_423_wrong', 'test_423_xml_wrong')
-
-
-def test_no_empty_overwrite():
-    # Test some cases where we overwrite a field using an alias (i.e. mnp changes manf#)
-    # See discusion on #471
-    run_test_check('no_empty_overwrite', price=False)
-
-
-class TestKicost(unittest.TestCase):
-
-    def setUp(self):
-        pass
-
-    def test_something(self):
-        pass
-
-    def tearDown(self):
-        pass
-
-
-if __name__ == '__main__':
-    unittest.main()
->>>>>>> b8c519db
+    unittest.main()